--- conflicted
+++ resolved
@@ -793,11 +793,7 @@
 
 # returns 01-12 from January-December
 sub monthnumber {
-<<<<<<< HEAD
-    my ($s) = @_;
-=======
     my $s = shift;
->>>>>>> 4c6dbc82
     my $m = index("JAN FEB MAR APR MAY JUN JUL AUG SEP OCT NOV DEC",uc(substr($s,0,3)));
     return sprintf "%02d", $m/4+1;
 }
