--- conflicted
+++ resolved
@@ -1211,11 +1211,7 @@
 
 =head1 AUTHOR
 
-<<<<<<< HEAD
-Toby Thurston -- 06 Feb 2017 
-=======
 Toby Thurston -- 17 Feb 2017 
->>>>>>> 39a5d198
 
 =head1 LICENSE AND COPYRIGHT
 
